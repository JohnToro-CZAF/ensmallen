--- conflicted
+++ resolved
@@ -35,31 +35,23 @@
 
 #include <cctype>
 #include <cfloat>
-<<<<<<< HEAD
 #include <climits>
-=======
->>>>>>> a63ea6d2
 #include <cmath>
 #include <cstdint>
 #include <cstdio>
 #include <cstdlib>
 #include <cstring>
 #include <iostream>
-<<<<<<< HEAD
 #include <map>
 #include <set>
-=======
 #include <limits>
->>>>>>> a63ea6d2
 #include <sstream>
 #include <stdexcept>
 #include <string>
 #include <tuple>
 #include <utility>
-<<<<<<< HEAD
 #include <vector>
-=======
->>>>>>> a63ea6d2
+
 
 // On Visual Studio, disable C4519 (default arguments for function templates)
 // since it's by default an error, which doesn't even make any sense because
