--- conflicted
+++ resolved
@@ -21,14 +21,12 @@
 
  * Refactor NSGA2
    ([#263](https://github.com/mlpack/ensmallen/pull/263)).
-
-<<<<<<< HEAD
- * Add ZDT Test Suite
+   
+* Add Indicators for Multiobjective optimizers
+   ([#285](https://github.com/mlpack/ensmallen/pull/285)).
+
+* Add ZDT Test Suite
    ([#273](https://github.com/mlpack/ensmallen/pull/273)).
-=======
- * Add Indicators for Multiobjective optimizers
-   ([#285](https://github.com/mlpack/ensmallen/pull/285)).
->>>>>>> 27150fc8
 
 ### ensmallen 2.16.1: "Severely Dented Can Of Polyurethane"
 ###### 2021-03-02
